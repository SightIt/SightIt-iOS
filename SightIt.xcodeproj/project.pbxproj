--- conflicted
+++ resolved
@@ -20,12 +20,9 @@
 		84B99E6224CE727C006FDBC0 /* Utilities.swift in Sources */ = {isa = PBXBuildFile; fileRef = 84B99E6124CE727C006FDBC0 /* Utilities.swift */; };
 		84B99E6424CE744F006FDBC0 /* VirtualObject.swift in Sources */ = {isa = PBXBuildFile; fileRef = 84B99E6324CE744F006FDBC0 /* VirtualObject.swift */; };
 		84B99E6624CE74BB006FDBC0 /* VirtualObjectManager.swift in Sources */ = {isa = PBXBuildFile; fileRef = 84B99E6524CE74BB006FDBC0 /* VirtualObjectManager.swift */; };
-<<<<<<< HEAD
 		C71D1FD624CF83BF00894513 /* Plane.swift in Sources */ = {isa = PBXBuildFile; fileRef = C71D1FD524CF83BF00894513 /* Plane.swift */; };
 		C71D1FD824CF87A400894513 /* Assets.scnassets in Resources */ = {isa = PBXBuildFile; fileRef = C71D1FD724CF87A400894513 /* Assets.scnassets */; };
-=======
 		84F4C85324CFB3FF00CA33D4 /* ObjectDetectionManager.swift in Sources */ = {isa = PBXBuildFile; fileRef = 84F4C85224CFB3FF00CA33D4 /* ObjectDetectionManager.swift */; };
->>>>>>> c4385d4b
 /* End PBXBuildFile section */
 
 /* Begin PBXContainerItemProxy section */
@@ -65,12 +62,9 @@
 		84B99E6124CE727C006FDBC0 /* Utilities.swift */ = {isa = PBXFileReference; lastKnownFileType = sourcecode.swift; path = Utilities.swift; sourceTree = "<group>"; };
 		84B99E6324CE744F006FDBC0 /* VirtualObject.swift */ = {isa = PBXFileReference; lastKnownFileType = sourcecode.swift; path = VirtualObject.swift; sourceTree = "<group>"; };
 		84B99E6524CE74BB006FDBC0 /* VirtualObjectManager.swift */ = {isa = PBXFileReference; lastKnownFileType = sourcecode.swift; path = VirtualObjectManager.swift; sourceTree = "<group>"; };
-<<<<<<< HEAD
 		C71D1FD524CF83BF00894513 /* Plane.swift */ = {isa = PBXFileReference; lastKnownFileType = sourcecode.swift; path = Plane.swift; sourceTree = "<group>"; };
 		C71D1FD724CF87A400894513 /* Assets.scnassets */ = {isa = PBXFileReference; lastKnownFileType = wrapper.scnassets; path = Assets.scnassets; sourceTree = "<group>"; };
-=======
 		84F4C85224CFB3FF00CA33D4 /* ObjectDetectionManager.swift */ = {isa = PBXFileReference; lastKnownFileType = sourcecode.swift; path = ObjectDetectionManager.swift; sourceTree = "<group>"; };
->>>>>>> c4385d4b
 /* End PBXFileReference section */
 
 /* Begin PBXFrameworksBuildPhase section */
@@ -270,11 +264,8 @@
 			isa = PBXResourcesBuildPhase;
 			buildActionMask = 2147483647;
 			files = (
-<<<<<<< HEAD
 				C71D1FD824CF87A400894513 /* Assets.scnassets in Resources */,
-=======
 				8479709524CFF79500B7BFFF /* azure-custom-vision.json in Resources */,
->>>>>>> c4385d4b
 				84B99E3B24CE6D5A006FDBC0 /* LaunchScreen.storyboard in Resources */,
 				84B99E3824CE6D5A006FDBC0 /* Assets.xcassets in Resources */,
 				84B99E3624CE6D58006FDBC0 /* Main.storyboard in Resources */,
